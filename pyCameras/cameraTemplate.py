#!/usr/bin/env python
"""
Template class from which new camera implementations should be inherited.

Notes on registerFeature, setFeature and getFeature:
To allow a modular template class while keeping a generic way of getting and
settings camera features, a callback registration strategy is used. This allows
all feature setting operations to be done with the same function call and even
enables the user to change multiple settings with a single function call or
load a settings file.
All camera settings (from now on called features) should be changed by the
setFeature() function. This function expects two parameters, a key and a value.
The key describes which feature should be set and the value is the new value to
which the feature should be set. This value must be of the correct type
expected by the function implementation used to change the feature.
Besides calling the function as setFeature(key, value), it is also possible to
change multiple features at once by chaining them behind each other like:
setFeature(key1, value1, key2, value2, ..., keyN, valueN) or passing the
function a list or tuple of key - value pairs e.g.
setFeature([key1, value1, key2, value2]).
Additionally it is possible to pass the function a dict of features that should
be set e.g. setFeature({key1: value1, key2: value2, ..., keyN, valueN}).
If only a single string is passed to the setFeature function, it is assumed to
be the path to a configuration file that should be parsed and applied.
TODO: This has not yet been implemented
"""
__author__ = "Ruediger Beermann, Niklas Kroeger"
__credits__ = ["Ruediger Beermann", "Niklas Kroeger"]
__maintainer__ = "Niklas Kroeger"
__email__ = "niklas.kroeger@imr.uni-hannover.de"
__status__ = "Development"

import abc
import logging

from imrpy.misc.iterators import grouper

LOGGING_LEVEL = None


class ControllerTemplate(object):
    """
    Template class for spectrometer controllers to inherit from if they are
    necessary to use the camera. The controller for camera devices should
    be opened and closed from the Camera.openController and
    Camera.closeController static methods. If the controller is only used to
    detect available camera devices, that logic could also be easily
    implemented in Camera.listDevices().
    """

    def __init__(self):
        self.logger = logging.getLogger(__name__)
        if LOGGING_LEVEL is not None:
            self.logger.setLevel(LOGGING_LEVEL)
        self.device_handles = []

    def listDevices(self):
        """
        Returns a list of available devices. One of these entries should be
        used as parameter for self.getDevice to open the corresponding device

        Returns
        -------
        device_handles : list
            List of available capture devices
        """
        self.updateDeviceHandles()
        return self.device_handles

    def updateDeviceHandles(self):
        """
        Update the list of available device handles
        """
        raise NotImplementedError

    def getDevice(self, device_handle):
        raise NotImplementedError

    def closeController(self):
        raise NotImplementedError

    def __del__(self):
        self.logger.debug('Deleting cameracontroller {self}'
                          ''.format(self=self))
        self.closeController()

    def __repr__(self):
        return "<CameraController Template: OVERLOAD THIS FUNCTION>"


class CameraTemplate(object):
    """
    Template class for camera objects to inherit from. The following methods
    have to be implemented to be able to instantiate the camera object
    (decorated with @abc.abstractmethod):
        - CameraTemplate.listDevices() (static method)
        - self.openDevice()
        - self.closeDevice()
        - self.getImage()
    """
    def __init__(self, device_handle):
        """
        Template class for camera objects. This is only meant to define the
        interface. You probably want a real camera implementation that is
        inherited from this class.

        Parameters
        ----------
        device_handle : object
            Some handle that identifies the camera and is used to open the
            device connection
        """
        self.logger = logging.getLogger(__name__)
        if LOGGING_LEVEL is not None:
            self.logger.setLevel(LOGGING_LEVEL)
        self.device_handle = device_handle  # Use this to identify and open the
                                            # device
        self.device = None  # Use this variable to store the device itself
        self.features = {}
        self.registerSharedFeatures()

    @staticmethod
    def openController():
        """
        Open the camera controller and prepare everything to make cameras
        accessible
        """
        raise NotImplementedError

    @staticmethod
    def closeController():
        """
        Close the camera controller
        """
        raise NotImplementedError

    @staticmethod
    @abc.abstractmethod
    def listDevices():
        """
        List all available camera devices correspponding to the class type
        Each entry of this list can be used as an argument for this class constructor
        """
        raise NotImplementedError

    @abc.abstractmethod
    def openDevice(self):
        """
        Open the device by using self.device_handle and store the device in
        self.device
        """
        raise NotImplementedError

    @abc.abstractmethod
    def closeDevice(self):
        """
        Close the connection to the device and reset self.device to None.
        """
        raise NotImplementedError

    @abc.abstractmethod
    def getImage(self, *args, **kwargs):
        """
        Return a numpy array containing an image
        *args and **kwargs are optional parameters that may be ignored!
        """
        raise NotImplementedError

    def getImages(self, num):
        """
        Blocking function that waits for num images to be recorded and returns
        an iterable of numpy arrays corresponding to images. Recording of
        images is done according to the currently set trigger mode!

        If a time sensitive image acquisition task is done consider using the
        separate self.prepareRecording(num) and self.record() functions to
        achieve the same result.

        Parameters
        ----------
        num : int
            number of images to return.
        """
        self.prepareRecording(num=num)
        return self.record()

    def prepareRecording(self, num):
        """
<<<<<<< HEAD
        Return a iterable of numpy arrays corresponding to images. 
        If there are no buffered images the iterable may
        be empty.
=======
        Prepare the camera to recorded the given number of images by setting
        up a frame buffer or doing other camera specific actions. The actual
        recording is done in self.record() and should be blocking until the
        desired number of images is recorded.
>>>>>>> 95d7ad5e

        Parameters
        ----------
        num : int
            Number of images that should be recorded
        """
        raise NotImplementedError

    def record(self):
        """
        Blocking image acquisition of a previously defined number of images
        (see prepareRecording).

        Returns
        -------
        imgs : list
            List of numpy arrays containing the recorded images
        """
        raise NotImplementedError

    def grabStart(self):
        """
        Start grabbing images in a non-blocking way and store those images in
        an internal variable

        See Also
        --------
        self.grabStop()
        """
        raise NotImplementedError

    def grabStop(self):
        """
        Stop grabbing images and return the images that have been recorded

        See Also
        --------
        self.grabStart()
        """
        raise NotImplementedError

    def listFeatures(self):
        """
        Helper function to return the properties dict
        """
        return list(self.features.keys())

    def registerFeature(self, key, callback):
        """
        Register a setFeature function by defining the corresponding key and
        callback function

        Parameters
        ----------
        key : str
            Key describing the feature that should be registered

        callback : function
            Function that should be called to set the corresponding feature

        Notes
        -----
        To prevent typos in capitalization of keys all feature registrations
        are done with key.lower(). This is already incorporated in the
        CameraTemplate.setFeature() by searching the self.features dict for
        key.lower().
        """
        self.features[key.lower()] = callback

    def registerSharedFeatures(self):
        """
        Registration of shared features that should be the same for all camera
        implementations. E.g. ExposureMicrons, Resolution, Gain, Format and
        TriggerMode
        """
        self.logger.debug('Registering shared camera features')

        self.registerFeature('ExposureMicrons', self.setExposureMicrons)
        self.registerFeature('ExposureTime', self.setExposureMicrons)
        self.registerFeature('Exposure', self.setExposureMicrons)

        self.registerFeature('Resolution', self.setResolution)

        self.registerFeature('Gain', self.setGain)

        self.registerFeature('Format', self.setFormat)

        self.registerFeature('TriggerMode', self.setTriggerMode)
        self.registerFeature('Trigger', self.setTriggerMode)

    def setFeature(self, *args, **kwargs):
        """
        Update a camera setting (described by 'key') to a new value

        This function expects features in the form of 'key' - 'value'. The key
        describes what feature should be changed and the value parameter is
        passed to the corresponding function implementation. The key and its
        corresponding function have to be registered in the self.features
        dictionary. To do this use self.registerFeature.

        Several different ways of passing 'key' - 'value' pairs are allowed.

        For the simplest usecase of updating one setting simply pass 'key' and
        'value' in the correct order or as keyword arguments.
        If mutliple settings should be updated with a single call a number of
        'key' - 'value' pairs can be passed as list or tuple in the order
        [key1, value1, key2, value2, ... , keyN, valueN].
        Alternatively a dict can be passed where the keys of the dict math the
        feature keys and the associated value corresponds to the desired value
        e.g.
        {'resolutionX': 640, 'resolutionY': 480}

        If only a single string is passed this function assumes this is the
        path to a configuration file that should be parsed and loaded. NOTE:
        NOT YET IMPLEMENTED!

        Parameters
        ----------
        key : str
            key describing the function as registered via self.registerFeature

        value : object
            Parameters shat should be passed on to the corresponding function
            implementation

        Notes
        -----
        To prevent capitalization typos all feature registrations are done with
        key.lower() (see CameraTemplate.registerFeature()). This means that
        feature lookups are also done with key.lower(). This has to be
        considered if this function is overloaded.
        """
        if len(args) == 1:
            if isinstance(args[0], dict):
                settings = args[0]
                for key in settings.keys():
                    self.setFeature(key=key, value=settings[key])
            elif isinstance(args[0], (list, tuple)):
                # assume the settings are ordered as ['key', value]
                for (key, value) in grouper(args[0], 2):
                    self.setFeature(key=key, value=value)
            elif isinstance(args[0], str):
                # This might still be a single key with the value given as a
                # kwarg. So check if a single kwarg with key 'value' exists
                if len(kwargs) >= 1 and 'value' in kwargs.keys():
                    self.setFeature(key=args[0], value=kwargs['value'])
                else:
                    # assume this is the path to a settings file we should
                    # parse
                    # TODO: implement file parsing
                    pass
        elif len(args) >= 2:
            # assume the arguments were passed in order ['key', 'value']
            # there may be multiple key value pairs so try to parse all of them
            for (key, value) in grouper(args, 2):
                self.setFeature(key=key, value=value)

        if all(k in kwargs.keys() for k in ('key', 'value')):
            try:
                self.logger.debug("Setting key: {key} with value: {value}"
                                  "".format(key=kwargs['key'],
                                            value=kwargs['value']))
                self.features[kwargs['key'].lower()](kwargs['value'])
            except KeyError:
                raise NotImplementedError('The desired key \'{key}\' has no '
                                          'registered implementation. Desired '
                                          'value: \'{value}\''
                                          ''.format(key=kwargs['key'],
                                                    value=kwargs['value']))
            except Exception as e:
                self.logger.exception('Failed to set \'{key}\' to '
                                      '\'{value}\', {e}'
                                      ''.format(key=kwargs['key'],
                                                value=kwargs['value'],
                                                e=e))

    def getFeature(self, key):
        """
        Return the current value of 'key'

        Parameters
        ----------
        key : str
            String describing the feature value to return
        """
        raise NotImplementedError

    def getFeatures(self):
        """
        Returns the dictionary of registered setFunction implementations
        """
        return self.features

    def setExposureMicrons(self, microns=None):
        """
        Set the exposure time to the given value in microseconds or read the
        current value by passing None

        Parameters
        ----------
        microns : int
            Desired exposure time in microseconds that should be set, or None
            to read the current exposure time

        Returns
        -------
        microns : int
            The exposure time in microseconds after applying the passed value
        """
        raise NotImplementedError

    def setResolution(self, resolution=None):
        """
        Set the resolution of the camera to the given values in pixels or read
        the current resolution by passing None

        Parameters
        ----------
        resolution : tuple
            Desired camera resolution in the form (width, height), or None to
            read the current resolution

        Returns
        -------
        resolution : tuple
            The set camera resolution after applying the passed value
        """
        raise NotImplementedError

    def setGain(self, gain=None):
        """
        Set the gain of the camera to the given value or read the current value
        by passing None

        Parameters
        ----------
        gain : int
            Desired gain value to be set, or None to read the current gain
            value

        Returns
        -------
        gain : int
            The gain value after applying the passed value
        """
        raise NotImplementedError

    def setFormat(self, fmt=None):
        """
        Set the image format to the passed setting or read the current format
        by passing None

        Parameters
        ----------
        fmt : str
            String describing the desired image format (e.g. "mono8"), or None
            to read the current image format

        Returns
        -------
        fmt : str
            The image format after applying the passed value
        """
        raise NotImplementedError

    def setTriggerMode(self, mode=None):
        """
        Set the trigger mode of the camera to either "in", "out" or "off", or
        read the current trigger setting ba passing None

        Parameters
        ----------
        mode : str
            The desired trigger mode. "in" means the camera receives a trigger
            signal, "out" means the camera sends a trigger signal, "off"" means
            the camera does not react to triggers. To read the current trigger
            setting pass None

        Returns
        -------
        mode : str
            The trigger mode after applying the passed value
        """
        raise NotImplementedError

    def __del__(self):
        if self.device is not None:
            self.closeDevice()<|MERGE_RESOLUTION|>--- conflicted
+++ resolved
@@ -186,16 +186,10 @@
 
     def prepareRecording(self, num):
         """
-<<<<<<< HEAD
-        Return a iterable of numpy arrays corresponding to images. 
-        If there are no buffered images the iterable may
-        be empty.
-=======
         Prepare the camera to recorded the given number of images by setting
         up a frame buffer or doing other camera specific actions. The actual
         recording is done in self.record() and should be blocking until the
         desired number of images is recorded.
->>>>>>> 95d7ad5e
 
         Parameters
         ----------
